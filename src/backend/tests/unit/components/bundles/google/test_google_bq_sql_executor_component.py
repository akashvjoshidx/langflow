--- conflicted
+++ resolved
@@ -221,20 +221,26 @@
         mock_client.query.return_value = mock_job
         mock_client_cls.return_value = mock_client
 
-<<<<<<< HEAD
         # Mock the file read to return our test credentials
-        with patch("builtins.open", mock_open(read_data=json.dumps({
-            "type": "service_account",
-            "project_id": "test-project",
-            "private_key_id": "fake-key-id",
-            "private_key": "-----BEGIN PRIVATE KEY-----\nfake-key\n-----END PRIVATE KEY-----\n",
-            "client_email": "test@project.iam.gserviceaccount.com",
-            "client_id": "123456789",
-            "auth_uri": "https://accounts.google.com/o/oauth2/auth",
-            "token_uri": "https://oauth2.googleapis.com/token",
-            "auth_provider_x509_cert_url": "https://www.googleapis.com/oauth2/v1/certs",
-            "client_x509_cert_url": "https://www.googleapis.com/robot/v1/metadata/x509/test@project.iam.gserviceaccount.com",
-        }))):
+        with patch(
+            "builtins.open",
+            mock_open(
+                read_data=json.dumps(
+                    {
+                        "type": "service_account",
+                        "project_id": "test-project",
+                        "private_key_id": "fake-key-id",
+                        "private_key": "-----BEGIN PRIVATE KEY-----\nfake-key\n-----END PRIVATE KEY-----\n",
+                        "client_email": "test@project.iam.gserviceaccount.com",
+                        "client_id": "123456789",
+                        "auth_uri": "https://accounts.google.com/o/oauth2/auth",
+                        "token_uri": "https://oauth2.googleapis.com/token",
+                        "auth_provider_x509_cert_url": "https://www.googleapis.com/oauth2/v1/certs",
+                        "client_x509_cert_url": "https://www.googleapis.com/robot/v1/metadata/x509/test@project.iam.gserviceaccount.com",
+                    }
+                )
+            ),
+        ):
             # Instantiate component with defaults
             component = component_class(**default_kwargs)
 
@@ -247,7 +253,7 @@
             assert list(result.columns) == ["id", "name", "value", "active"]  # Check columns
 
             # Convert DataFrame to dictionary for easier comparison
-            result_dict = result.to_dict(orient='records')
+            result_dict = result.to_dict(orient="records")
 
             # Verify first row
             assert result_dict[0]["id"] == 1
@@ -265,38 +271,6 @@
             mock_from_file.assert_called_once_with(default_kwargs["service_account_json_file"])
             mock_client_cls.assert_called_once_with(credentials=mock_creds, project="test-project")
             mock_client.query.assert_called_once_with(default_kwargs["query"])
-=======
-        # Instantiate component with defaults
-        component = component_class(**default_kwargs)
-
-        # Execute
-        result = component.execute_sql()
-
-        # Verify the result
-        assert isinstance(result, DataFrame)
-        assert len(result) == 2  # Check number of rows
-        assert list(result.columns) == ["id", "name", "value", "active"]  # Check columns
-
-        # Convert DataFrame to dictionary for easier comparison
-        result_dict = result.to_dict(orient="records")
-
-        # Verify first row
-        assert result_dict[0]["id"] == 1
-        assert result_dict[0]["name"] == "Test 1"
-        assert result_dict[0]["value"] == 10.5
-        assert result_dict[0]["active"] is True
-
-        # Verify second row
-        assert result_dict[1]["id"] == 2
-        assert result_dict[1]["name"] == "Test 2"
-        assert result_dict[1]["value"] == 20.75
-        assert result_dict[1]["active"] is False
-
-        # Verify the mocks were called correctly
-        mock_from_file.assert_called_once_with(default_kwargs["service_account_json_file"])
-        mock_client_cls.assert_called_once_with(credentials=mock_creds, project=default_kwargs["project_id"])
-        mock_client.query.assert_called_once_with(default_kwargs["query"])
->>>>>>> 6cbc21a0
 
     @patch.object(Credentials, "from_service_account_file")
     @patch("langflow.components.google.google_bq_sql_executor.bigquery.Client")
@@ -306,38 +280,34 @@
         fake_client = MagicMock()
         mock_client_cls.return_value = fake_client
 
-<<<<<<< HEAD
         # Mock the file read to return our test credentials
-        with patch("builtins.open", mock_open(read_data=json.dumps({
-            "type": "service_account",
-            "project_id": "test-project",
-            "private_key_id": "fake-key-id",
-            "private_key": "-----BEGIN PRIVATE KEY-----\nfake-key\n-----END PRIVATE KEY-----\n",
-            "client_email": "test@project.iam.gserviceaccount.com",
-            "client_id": "123456789",
-            "auth_uri": "https://accounts.google.com/o/oauth2/auth",
-            "token_uri": "https://oauth2.googleapis.com/token",
-            "auth_provider_x509_cert_url": "https://www.googleapis.com/oauth2/v1/certs",
-            "client_x509_cert_url": "https://www.googleapis.com/robot/v1/metadata/x509/test@project.iam.gserviceaccount.com",
-        }))):
+        with patch(
+            "builtins.open",
+            mock_open(
+                read_data=json.dumps(
+                    {
+                        "type": "service_account",
+                        "project_id": "test-project",
+                        "private_key_id": "fake-key-id",
+                        "private_key": "-----BEGIN PRIVATE KEY-----\nfake-key\n-----END PRIVATE KEY-----\n",
+                        "client_email": "test@project.iam.gserviceaccount.com",
+                        "client_id": "123456789",
+                        "auth_uri": "https://accounts.google.com/o/oauth2/auth",
+                        "token_uri": "https://oauth2.googleapis.com/token",
+                        "auth_provider_x509_cert_url": "https://www.googleapis.com/oauth2/v1/certs",
+                        "client_x509_cert_url": "https://www.googleapis.com/robot/v1/metadata/x509/test@project.iam.gserviceaccount.com",
+                    }
+                )
+            ),
+        ):
             query_with_code_block = "```sql\nSELECT * FROM table\n```"
             component = component_class(**{**default_kwargs, "query": query_with_code_block})
-            
+
             result = component.execute_sql()
-            
+
             # Verify the query was properly cleaned (code block markers removed)
             fake_client.query.assert_called_once_with("SELECT * FROM table")
             assert isinstance(result, DataFrame)
-=======
-        query_with_code_block = "```sql\nSELECT * FROM table\n```"
-        component = component_class(**{**default_kwargs, "query": query_with_code_block})
-
-        result = component.execute_sql()
-
-        # Verify the query was passed as is (no code block stripping)
-        fake_client.query.assert_called_once_with(query_with_code_block.strip())
-        assert isinstance(result, DataFrame)
->>>>>>> 6cbc21a0
 
     @patch.object(Credentials, "from_service_account_file")
     @patch("langflow.components.google.google_bq_sql_executor.bigquery.Client")
@@ -409,25 +379,31 @@
         mock_client.query.return_value = mock_job
         mock_client_cls.return_value = mock_client
 
-<<<<<<< HEAD
         # Mock the file read to return our test credentials
-        with patch("builtins.open", mock_open(read_data=json.dumps({
-            "type": "service_account",
-            "project_id": "test-project",
-            "private_key_id": "fake-key-id",
-            "private_key": "-----BEGIN PRIVATE KEY-----\nfake-key\n-----END PRIVATE KEY-----\n",
-            "client_email": "test@project.iam.gserviceaccount.com",
-            "client_id": "123456789",
-            "auth_uri": "https://accounts.google.com/o/oauth2/auth",
-            "token_uri": "https://oauth2.googleapis.com/token",
-            "auth_provider_x509_cert_url": "https://www.googleapis.com/oauth2/v1/certs",
-            "client_x509_cert_url": "https://www.googleapis.com/robot/v1/metadata/x509/test@project.iam.gserviceaccount.com",
-        }))):
+        with patch(
+            "builtins.open",
+            mock_open(
+                read_data=json.dumps(
+                    {
+                        "type": "service_account",
+                        "project_id": "test-project",
+                        "private_key_id": "fake-key-id",
+                        "private_key": "-----BEGIN PRIVATE KEY-----\nfake-key\n-----END PRIVATE KEY-----\n",
+                        "client_email": "test@project.iam.gserviceaccount.com",
+                        "client_id": "123456789",
+                        "auth_uri": "https://accounts.google.com/o/oauth2/auth",
+                        "token_uri": "https://oauth2.googleapis.com/token",
+                        "auth_provider_x509_cert_url": "https://www.googleapis.com/oauth2/v1/certs",
+                        "client_x509_cert_url": "https://www.googleapis.com/robot/v1/metadata/x509/test@project.iam.gserviceaccount.com",
+                    }
+                )
+            ),
+        ):
             query_with_special_chars = "SELECT * FROM `project.dataset.table` WHERE name LIKE '%test%'"
             component = component_class(**{**default_kwargs, "query": query_with_special_chars})
-            
+
             result = component.execute_sql()
-            
+
             # Verify the query with special characters was passed correctly
             # Backticks should be removed from identifiers but preserved in string literals
             mock_client.query.assert_called_once_with("SELECT * FROM project.dataset.table WHERE name LIKE '%test%'")
@@ -435,19 +411,6 @@
             assert len(result) == 1  # Check number of rows
             assert "name" in result.columns  # Check column exists
             assert result.iloc[0]["name"] == "test_value"  # Check value
-=======
-        query_with_special_chars = "SELECT * FROM `project.dataset.table` WHERE name LIKE '%test%'"
-        component = component_class(**{**default_kwargs, "query": query_with_special_chars})
-
-        result = component.execute_sql()
-
-        # Verify the query with special characters was passed correctly
-        mock_client.query.assert_called_once_with(query_with_special_chars)
-        assert isinstance(result, DataFrame)
-        assert len(result) == 1  # Check number of rows
-        assert "name" in result.columns  # Check column exists
-        assert result.iloc[0]["name"] == "test_value"  # Check value
->>>>>>> 6cbc21a0
 
     @patch.object(Credentials, "from_service_account_file")
     @patch("langflow.components.google.google_bq_sql_executor.bigquery.Client")
@@ -478,29 +441,35 @@
         mock_client.query.return_value = mock_job
         mock_client_cls.return_value = mock_client
 
-<<<<<<< HEAD
         # Mock the file read to return our test credentials
-        with patch("builtins.open", mock_open(read_data=json.dumps({
-            "type": "service_account",
-            "project_id": "test-project",
-            "private_key_id": "fake-key-id",
-            "private_key": "-----BEGIN PRIVATE KEY-----\nfake-key\n-----END PRIVATE KEY-----\n",
-            "client_email": "test@project.iam.gserviceaccount.com",
-            "client_id": "123456789",
-            "auth_uri": "https://accounts.google.com/o/oauth2/auth",
-            "token_uri": "https://oauth2.googleapis.com/token",
-            "auth_provider_x509_cert_url": "https://www.googleapis.com/oauth2/v1/certs",
-            "client_x509_cert_url": "https://www.googleapis.com/robot/v1/metadata/x509/test@project.iam.gserviceaccount.com",
-        }))):
+        with patch(
+            "builtins.open",
+            mock_open(
+                read_data=json.dumps(
+                    {
+                        "type": "service_account",
+                        "project_id": "test-project",
+                        "private_key_id": "fake-key-id",
+                        "private_key": "-----BEGIN PRIVATE KEY-----\nfake-key\n-----END PRIVATE KEY-----\n",
+                        "client_email": "test@project.iam.gserviceaccount.com",
+                        "client_id": "123456789",
+                        "auth_uri": "https://accounts.google.com/o/oauth2/auth",
+                        "token_uri": "https://oauth2.googleapis.com/token",
+                        "auth_provider_x509_cert_url": "https://www.googleapis.com/oauth2/v1/certs",
+                        "client_x509_cert_url": "https://www.googleapis.com/robot/v1/metadata/x509/test@project.iam.gserviceaccount.com",
+                    }
+                )
+            ),
+        ):
             multi_statement_query = """
             CREATE TABLE IF NOT EXISTS test_table (id INT64);
             INSERT INTO test_table VALUES (1);
             SELECT * FROM test_table;
             """
             component = component_class(**{**default_kwargs, "query": multi_statement_query})
-            
+
             result = component.execute_sql()
-            
+
             # Verify the multi-statement query was passed correctly
             # Whitespace should be normalized but statements preserved
             expected_query = "CREATE TABLE IF NOT EXISTS test_table (id INT64);\nINSERT INTO test_table VALUES (1);\nSELECT * FROM test_table;"
@@ -509,23 +478,6 @@
             assert len(result) == 1  # Check number of rows
             assert "id" in result.columns  # Check column exists
             assert result.iloc[0]["id"] == 1  # Check value
-=======
-        multi_statement_query = """
-        CREATE TABLE IF NOT EXISTS test_table (id INT64);
-        INSERT INTO test_table VALUES (1);
-        SELECT * FROM test_table;
-        """
-        component = component_class(**{**default_kwargs, "query": multi_statement_query})
-
-        result = component.execute_sql()
-
-        # Verify the multi-statement query was passed correctly
-        mock_client.query.assert_called_once_with(multi_statement_query.strip())
-        assert isinstance(result, DataFrame)
-        assert len(result) == 1  # Check number of rows
-        assert "id" in result.columns  # Check column exists
-        assert result.iloc[0]["id"] == 1  # Check value
->>>>>>> 6cbc21a0
 
     @patch.object(Credentials, "from_service_account_file")
     @patch("langflow.components.google.google_bq_sql_executor.bigquery.Client")
@@ -583,16 +535,16 @@
             "auth_provider_x509_cert_url": "https://www.googleapis.com/oauth2/v1/certs",
             "client_x509_cert_url": "https://www.googleapis.com/robot/v1/metadata/x509/test@project.iam.gserviceaccount.com",
         }
-        
+
         # Write invalid credentials to a temp file
         f = tmp_path / "invalid_sa.json"
         f.write_text(json.dumps(invalid_credentials))
-        
+
         component = component_class(
             service_account_json_file=str(f),
             query="SELECT 1",
         )
-        
+
         with pytest.raises(ValueError, match="No project_id found in service account credentials file"):
             component.execute_sql()
 
