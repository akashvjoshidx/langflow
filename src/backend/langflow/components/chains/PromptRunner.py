from langchain.llms.base import BaseLLM
from langchain.prompts import PromptTemplate
<<<<<<< HEAD
from langchain_core.messages import BaseMessage

from langflow import CustomComponent
from langflow.field_typing import Text
=======
from langchain_core.documents import Document

from langflow import CustomComponent
>>>>>>> e93c512f


class PromptRunner(CustomComponent):
    display_name: str = "Prompt Runner"
    description: str = "Run a Chain with the given PromptTemplate"
    beta: bool = True
    field_config = {
        "llm": {"display_name": "LLM"},
        "prompt": {
            "display_name": "Prompt Template",
            "info": "Make sure the prompt has all variables filled.",
        },
        "code": {"show": False},
    }

    def build(self, llm: BaseLLM, prompt: PromptTemplate, inputs: dict = {}) -> Text:
        chain = prompt | llm
        # The input is an empty dict because the prompt is already filled
        result_message: BaseMessage = chain.invoke(input=inputs)
        if hasattr(result_message, "content"):
            result: str = result_message.content
        elif isinstance(result_message, str):
            result = result_message
        else:
            result = str(result_message)
        self.repr_value = result
        return result<|MERGE_RESOLUTION|>--- conflicted
+++ resolved
@@ -1,15 +1,8 @@
 from langchain.llms.base import BaseLLM
 from langchain.prompts import PromptTemplate
-<<<<<<< HEAD
 from langchain_core.messages import BaseMessage
-
 from langflow import CustomComponent
 from langflow.field_typing import Text
-=======
-from langchain_core.documents import Document
-
-from langflow import CustomComponent
->>>>>>> e93c512f
 
 
 class PromptRunner(CustomComponent):
