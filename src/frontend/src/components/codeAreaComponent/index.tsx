import { useEffect, useState } from "react";
import CodeAreaModal from "../../modals/codeAreaModal";
import { CodeAreaComponentType } from "../../types/components";

import IconComponent from "../genericIconComponent";

export default function CodeAreaComponent({
  value,
  onChange,
  disabled,
  editNode = false,
  nodeClass,
  dynamic,
  setNodeClass,
}: CodeAreaComponentType) {
  const [myValue, setMyValue] = useState(
    typeof value == "string" ? value : JSON.stringify(value)
  );
  useEffect(() => {
    if (disabled) {
      setMyValue("");
      onChange("");
    }
  }, [disabled, onChange]);

  useEffect(() => {
    setMyValue(typeof value == "string" ? value : JSON.stringify(value));
  }, [value]);

  return (
    <div className={disabled ? "pointer-events-none w-full " : " w-full"}>
      <CodeAreaModal
        dynamic={dynamic}
        value={myValue}
        nodeClass={nodeClass}
<<<<<<< HEAD
        setNodeClass={setNodeClass!}
        setValue={(t: string) => {
          setMyValue(t);
          onChange(t);
=======
        setNodeClass={setNodeClass}
        setValue={(value: string) => {
          setMyValue(value);
          onChange(value);
>>>>>>> cb66255b
        }}
      >
        <div className="flex w-full items-center">
          <span
            className={
              editNode
                ? "input-edit-node input-dialog"
                : (disabled ? " input-disable input-ring " : "") +
                  " primary-input text-muted-foreground "
            }
          >
            {myValue !== "" ? myValue : "Type something..."}
          </span>
          {!editNode && (
            <IconComponent
              name="ExternalLink"
              className={
                "icons-parameters-comp" +
                (disabled ? " text-ring" : " hover:text-accent-foreground")
              }
            />
          )}
        </div>
      </CodeAreaModal>
    </div>
  );
}<|MERGE_RESOLUTION|>--- conflicted
+++ resolved
@@ -33,17 +33,10 @@
         dynamic={dynamic}
         value={myValue}
         nodeClass={nodeClass}
-<<<<<<< HEAD
         setNodeClass={setNodeClass!}
-        setValue={(t: string) => {
-          setMyValue(t);
-          onChange(t);
-=======
-        setNodeClass={setNodeClass}
         setValue={(value: string) => {
           setMyValue(value);
           onChange(value);
->>>>>>> cb66255b
         }}
       >
         <div className="flex w-full items-center">
