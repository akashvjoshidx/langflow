--- conflicted
+++ resolved
@@ -2,24 +2,8 @@
 import { Input } from "../../components/ui/input";
 import { Label } from "../../components/ui/label";
 import { Textarea } from "../../components/ui/textarea";
-<<<<<<< HEAD
 import { InputProps } from "../../types/components";
-=======
 import { readFlowsFromDatabase } from "../../controllers/API";
-
-type InputProps = {
-  name: string | null;
-  description: string | null;
-  maxLength?: number;
-  flows: Array<{ id: string; name: string; description: string }>;
-  tabId: string;
-  invalidName: boolean;
-  setInvalidName: (invalidName: boolean) => void;
-  setName: (name: string) => void;
-  setDescription: (description: string) => void;
-  updateFlow: (flow: { id: string; name: string }) => void;
-};
->>>>>>> 214aef76
 
 export const EditFlowSettings: React.FC<InputProps> = ({
   name,
