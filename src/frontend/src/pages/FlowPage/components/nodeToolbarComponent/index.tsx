import { useContext, useState } from "react";
import { useReactFlow, useUpdateNodeInternals } from "reactflow";
import ShadTooltip from "../../../../components/ShadTooltipComponent";
import IconComponent from "../../../../components/genericIconComponent";
import {
  Select,
  SelectContent,
  SelectItem,
  SelectTrigger,
} from "../../../../components/ui/select-custom";
import { TabsContext } from "../../../../contexts/tabsContext";
import EditNodeModal from "../../../../modals/EditNodeModal";
import { nodeToolbarPropsType } from "../../../../types/components";
<<<<<<< HEAD
import {
  expandGroupNode,
  updateFlowPosition,
} from "../../../../utils/reactflowUtils";
import { classNames } from "../../../../utils/utils";
=======
import { classNames, getRandomKeyByssmm } from "../../../../utils/utils";
>>>>>>> 82ad4584

export default function NodeToolbarComponent({
  data,
  setData,
  deleteNode,
<<<<<<< HEAD
  position,
=======
  setShowNode,
  numberOfHandles,
  showNode,
>>>>>>> 82ad4584
}: nodeToolbarPropsType): JSX.Element {
  const [nodeLength, setNodeLength] = useState(
    Object.keys(data.node!.template).filter(
      (templateField) =>
        templateField.charAt(0) !== "_" &&
        data.node?.template[templateField].show &&
        (data.node.template[templateField].type === "str" ||
          data.node.template[templateField].type === "bool" ||
          data.node.template[templateField].type === "float" ||
          data.node.template[templateField].type === "code" ||
          data.node.template[templateField].type === "prompt" ||
          data.node.template[templateField].type === "file" ||
          data.node.template[templateField].type === "Any" ||
          data.node.template[templateField].type === "int")
    ).length
  );
<<<<<<< HEAD
  const isGroup = data.node?.flow ? true : false;
=======
  const updateNodeInternals = useUpdateNodeInternals();
>>>>>>> 82ad4584

  function canMinimize() {
    let countHandles: number = 0;
    numberOfHandles.forEach((bool) => {
      if (bool) countHandles += 1;
    });
    if (countHandles > 1) return false;
    return true;
  }
  const isMinimal = canMinimize();
  const { paste } = useContext(TabsContext);
  const reactFlowInstance = useReactFlow();
  const [showModalAdvanced, setShowModalAdvanced] = useState(false);
  const [selectedValue, setSelectedValue] = useState("");

  const handleSelectChange = (event) => {
    setSelectedValue(event);
    if (event.includes("advanced")) {
      return setShowModalAdvanced(true);
    }
    setShowModalAdvanced(false);
    if (event.includes("show")) {
      setShowNode((prev) => !prev);
      updateNodeInternals(data.id);
    }
    if (event.includes("disabled")) {
      return;
    }
  };

  return (
    <>
      <div className="w-26 h-10">
        <span className="isolate inline-flex rounded-md shadow-sm">
          <ShadTooltip content="Delete" side="top">
            <button
              className="relative inline-flex items-center rounded-l-md  bg-background px-2 py-2 text-foreground shadow-md ring-1 ring-inset ring-ring transition-all duration-500 ease-in-out hover:bg-muted focus:z-10"
              onClick={() => {
                deleteNode(data.id);
              }}
            >
              <IconComponent name="Trash2" className="h-4 w-4" />
            </button>
          </ShadTooltip>

          <ShadTooltip content="Duplicate" side="top">
            <button
              className={classNames(
                "relative -ml-px inline-flex items-center bg-background px-2 py-2 text-foreground shadow-md ring-1 ring-inset ring-ring  transition-all duration-500 ease-in-out hover:bg-muted focus:z-10"
              )}
              onClick={(event) => {
                event.preventDefault();
                paste(
                  {
                    nodes: [reactFlowInstance.getNode(data.id)],
                    edges: [],
                  },
                  {
                    x: 50,
                    y: 10,
                    paneX: reactFlowInstance.getNode(data.id)?.position.x,
                    paneY: reactFlowInstance.getNode(data.id)?.position.y,
                  }
                );
              }}
            >
              <IconComponent name="Copy" className="h-4 w-4" />
            </button>
          </ShadTooltip>

          <ShadTooltip
            content={
              data.node?.documentation === "" ? "Coming Soon" : "Documentation"
            }
            side="top"
          >
            <a
              className={classNames(
                "relative -ml-px inline-flex items-center bg-background px-2 py-2 text-foreground shadow-md ring-1 ring-inset ring-ring  transition-all duration-500 ease-in-out hover:bg-muted focus:z-10" +
                  (data.node?.documentation === ""
                    ? " text-muted-foreground"
                    : " text-foreground")
              )}
              target="_blank"
              rel="noopener noreferrer"
              href={data.node?.documentation}
              // deactivate link if no documentation is provided
              onClick={(event) => {
                if (data.node?.documentation === "") {
                  event.preventDefault();
                }
              }}
            >
              <IconComponent name="FileText" className="h-4 w-4 " />
            </a>
          </ShadTooltip>

          {isMinimal ? (
            <Select onValueChange={handleSelectChange} value={selectedValue}>
              <ShadTooltip content="More" side="top">
                <SelectTrigger>
                  <div>
                    <div
                      className={classNames(
                        "relative -ml-px inline-flex h-8 w-[31px] items-center rounded-r-md bg-background text-foreground shadow-md ring-1 ring-inset  ring-ring transition-all duration-500 ease-in-out hover:bg-muted focus:z-10" +
                          (nodeLength == 0
                            ? " text-muted-foreground"
                            : " text-foreground")
                      )}
                    >
                      <IconComponent
                        name="MoreHorizontal"
                        className="relative left-2 h-4 w-4"
                      />
                    </div>
                  </div>
                </SelectTrigger>
              </ShadTooltip>
              <SelectContent>
                <SelectItem
                  value={
                    getRandomKeyByssmm() +
                    (nodeLength == 0 ? "disabled" : "advanced")
                  }
                >
                  <div
                    className={
                      "flex " +
                      (nodeLength == 0
                        ? "text-muted-foreground"
                        : "text-primary")
                    }
                  >
                    <IconComponent
                      name="Settings2"
                      className="relative top-0.5 mr-2 h-4 w-4"
                    />{" "}
                    Edit{" "}
                  </div>{" "}
                </SelectItem>
                {isMinimal && (
                  <SelectItem value={getRandomKeyByssmm() + "show"}>
                    <div className="flex">
                      <IconComponent
                        name={showNode ? "Minimize2" : "Maximize2"}
                        className="relative top-0.5 mr-2 h-4 w-4"
                      />
                      {showNode ? "Minimize" : "Expand"}
                    </div>
                  </SelectItem>
                )}
              </SelectContent>
            </Select>
          ) : (
            <ShadTooltip content="Edit" side="top">
              <div>
                <button
                  disabled={nodeLength === 0}
                  onClick={() => setShowModalAdvanced(true)}
                  className={classNames(
                    "relative -ml-px inline-flex items-center rounded-r-md bg-background px-2 py-2 text-foreground shadow-md ring-1  ring-inset ring-ring transition-all duration-500 ease-in-out hover:bg-muted focus:z-10" +
                      (nodeLength == 0
                        ? " text-muted-foreground"
                        : " text-foreground")
                  )}
                >
                  <IconComponent name="Settings2" className="h-4 w-4 " />
                </button>
              </div>
            </ShadTooltip>
          )}

          {showModalAdvanced && (
            <EditNodeModal
              data={data}
              setData={setData}
              nodeLength={nodeLength}
              open={showModalAdvanced}
              onClose={(modal) => {
                setShowModalAdvanced(modal);
              }}
            >
              <></>
            </EditNodeModal>
          )}

          {/* 
          <ShadTooltip content="Edit" side="top">
            <div>
              <EditNodeModal
                data={data}
                setData={setData}
                nodeLength={nodeLength}
              >
                <div
                  className={classNames(
                    "relative -ml-px inline-flex items-center bg-background px-2 py-2 text-foreground shadow-md ring-1 ring-inset  ring-ring transition-all duration-500 ease-in-out hover:bg-muted focus:z-10" +
<<<<<<< HEAD
=======
                      (!canMinimize() && " rounded-r-md ") +
>>>>>>> 82ad4584
                      (nodeLength == 0
                        ? " text-muted-foreground"
                        : " text-foreground") +
                      (isGroup ? "" : " rounded-r-md")
                  )}
                >
                  <IconComponent name="Settings2" className="h-4 w-4 " />
                </div>
              </EditNodeModal>
            </div>
<<<<<<< HEAD
          </ShadTooltip>
          {isGroup && (
            <ShadTooltip content="Ungroup" side="top">
              <button
                className={classNames(
                  "relative -ml-px inline-flex items-center rounded-r-md bg-background px-2 py-2 text-foreground shadow-md ring-1 ring-inset  ring-ring transition-all duration-500 ease-in-out hover:bg-muted focus:z-10"
                )}
                onClick={(event) => {
                  event.preventDefault();
                  updateFlowPosition(position, data.node?.flow!);
                  expandGroupNode(data, reactFlowInstance);
                }}
              >
                <IconComponent name="Ungroup" className="h-4 w-4" />
              </button>
            </ShadTooltip>
          )}
=======
          </ShadTooltip> */}
>>>>>>> 82ad4584
        </span>
      </div>
    </>
  );
}<|MERGE_RESOLUTION|>--- conflicted
+++ resolved
@@ -11,27 +11,20 @@
 import { TabsContext } from "../../../../contexts/tabsContext";
 import EditNodeModal from "../../../../modals/EditNodeModal";
 import { nodeToolbarPropsType } from "../../../../types/components";
-<<<<<<< HEAD
 import {
   expandGroupNode,
   updateFlowPosition,
 } from "../../../../utils/reactflowUtils";
-import { classNames } from "../../../../utils/utils";
-=======
 import { classNames, getRandomKeyByssmm } from "../../../../utils/utils";
->>>>>>> 82ad4584
 
 export default function NodeToolbarComponent({
   data,
   setData,
   deleteNode,
-<<<<<<< HEAD
   position,
-=======
   setShowNode,
   numberOfHandles,
   showNode,
->>>>>>> 82ad4584
 }: nodeToolbarPropsType): JSX.Element {
   const [nodeLength, setNodeLength] = useState(
     Object.keys(data.node!.template).filter(
@@ -48,11 +41,7 @@
           data.node.template[templateField].type === "int")
     ).length
   );
-<<<<<<< HEAD
-  const isGroup = data.node?.flow ? true : false;
-=======
   const updateNodeInternals = useUpdateNodeInternals();
->>>>>>> 82ad4584
 
   function canMinimize() {
     let countHandles: number = 0;
@@ -63,6 +52,8 @@
     return true;
   }
   const isMinimal = canMinimize();
+  const isGroup = data.node?.flow ? true : false;
+
   const { paste } = useContext(TabsContext);
   const reactFlowInstance = useReactFlow();
   const [showModalAdvanced, setShowModalAdvanced] = useState(false);
@@ -80,6 +71,10 @@
     }
     if (event.includes("disabled")) {
       return;
+    }
+    if (event.includes("ungroup")) {
+      updateFlowPosition(position, data.node?.flow!);
+      expandGroupNode(data, reactFlowInstance);
     }
   };
 
@@ -150,7 +145,7 @@
             </a>
           </ShadTooltip>
 
-          {isMinimal ? (
+          {isMinimal || isGroup ? (
             <Select onValueChange={handleSelectChange} value={selectedValue}>
               <ShadTooltip content="More" side="top">
                 <SelectTrigger>
@@ -204,6 +199,17 @@
                     </div>
                   </SelectItem>
                 )}
+                {isGroup && (
+                  <SelectItem value={getRandomKeyByssmm() + "ungroup"}>
+                    <div className="flex">
+                      <IconComponent
+                        name="Ungroup"
+                        className="relative top-0.5 mr-2 h-4 w-4"
+                      />{" "}
+                      Ungroup{" "}
+                    </div>
+                  </SelectItem>
+                )}
               </SelectContent>
             </Select>
           ) : (
@@ -238,53 +244,6 @@
               <></>
             </EditNodeModal>
           )}
-
-          {/* 
-          <ShadTooltip content="Edit" side="top">
-            <div>
-              <EditNodeModal
-                data={data}
-                setData={setData}
-                nodeLength={nodeLength}
-              >
-                <div
-                  className={classNames(
-                    "relative -ml-px inline-flex items-center bg-background px-2 py-2 text-foreground shadow-md ring-1 ring-inset  ring-ring transition-all duration-500 ease-in-out hover:bg-muted focus:z-10" +
-<<<<<<< HEAD
-=======
-                      (!canMinimize() && " rounded-r-md ") +
->>>>>>> 82ad4584
-                      (nodeLength == 0
-                        ? " text-muted-foreground"
-                        : " text-foreground") +
-                      (isGroup ? "" : " rounded-r-md")
-                  )}
-                >
-                  <IconComponent name="Settings2" className="h-4 w-4 " />
-                </div>
-              </EditNodeModal>
-            </div>
-<<<<<<< HEAD
-          </ShadTooltip>
-          {isGroup && (
-            <ShadTooltip content="Ungroup" side="top">
-              <button
-                className={classNames(
-                  "relative -ml-px inline-flex items-center rounded-r-md bg-background px-2 py-2 text-foreground shadow-md ring-1 ring-inset  ring-ring transition-all duration-500 ease-in-out hover:bg-muted focus:z-10"
-                )}
-                onClick={(event) => {
-                  event.preventDefault();
-                  updateFlowPosition(position, data.node?.flow!);
-                  expandGroupNode(data, reactFlowInstance);
-                }}
-              >
-                <IconComponent name="Ungroup" className="h-4 w-4" />
-              </button>
-            </ShadTooltip>
-          )}
-=======
-          </ShadTooltip> */}
->>>>>>> 82ad4584
         </span>
       </div>
     </>
