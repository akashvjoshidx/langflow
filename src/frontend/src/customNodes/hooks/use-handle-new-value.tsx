--- conflicted
+++ resolved
@@ -9,13 +9,7 @@
   handleUpdateValues,
   debouncedHandleUpdateValues,
   setNode,
-<<<<<<< HEAD
-  isLoading,
-  setIsLoading,
-=======
-  renderTooltips,
   setIsLoading
->>>>>>> 0b584fe7
 ) => {
   const setErrorData = useAlertStore((state) => state.setErrorData);
 
