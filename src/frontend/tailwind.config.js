/** @type {import('tailwindcss').Config} */
import plugin from "tailwindcss/plugin";
module.exports = {
  content: ["./index.html", "./src/**/*.{js,ts,tsx,jsx}"],
  darkMode: "class",
  important: true,
  theme: {
    extend: {
      borderColor: {
        "red-outline": "rgba(255, 0, 0, 0.8)",
        "green-outline": "rgba(72, 187, 120, 0.7)",
      },
      boxShadow: {
        "red-outline": "0 0 5px rgba(255, 0, 0, 0.5)",
        "green-outline": "0 0 5px rgba(72, 187, 120, 0.7)",
      },

      animation: {
        "pulse-green": "pulseGreen 1s linear",
      },
      keyframes: {
        pulseGreen: {
          "0%": { boxShadow: "0 0 0 0 rgba(72, 187, 120, 0.7)" },
          "100%": { boxShadow: "0 0 0 10px rgba(72, 187, 120, 0)" },
        },
      },
    },
  },
  plugins: [
    require("@tailwindcss/forms")({
      strategy: "class", // only generate classes
    }),
    plugin(function ({ addUtilities }) {
      addUtilities({
        ".scrollbar-hide": {
          /* IE and Edge */
          "-ms-overflow-style": "none",
          /* Firefox */
          "scrollbar-width": "none",
          /* Safari and Chrome */
          "&::-webkit-scrollbar": {
            display: "none",
          },
        },
        ".arrow-hide": {
          "&::-webkit-inner-spin-button": {
            "-webkit-appearance": "none",
            margin: 0,
          },
          "&::-webkit-outer-spin-button": {
            "-webkit-appearance": "none",
            margin: 0,
          },
        },
        ".password": {
          "-webkit-text-security": "disc",
          "font-family": "text-security-disc",
        },
        ".stop": {
          "-webkit-animation-play-state": "paused",
          "-moz-animation-play-state": "paused",
          "animation-play-state": "paused",
        },
        ".custom-scroll": {
          "&::-webkit-scrollbar": {
            width: "8px",
<<<<<<< HEAD
          },
          "&::-webkit-scrollbar-track": {
            backgroundColor: "#f1f1f1",
          },
          "&::-webkit-scrollbar-thumb": {
            backgroundColor: "#ccc",
            borderRadius: "999px",
          },
          "&::-webkit-scrollbar-thumb:hover": {
            backgroundColor: "#bbb",
          },
        },
      });
    }),
=======
          },
          "&::-webkit-scrollbar-track": {
            backgroundColor: "#f1f1f1",
          },
          "&::-webkit-scrollbar-thumb": {
            backgroundColor: "#ccc",
            borderRadius: "999px",
          },
          "&::-webkit-scrollbar-thumb:hover": {
            backgroundColor: "#bbb",
          },
        },
        ".dark .theme-attribution .react-flow__attribution": {
          backgroundColor: "rgba(255, 255, 255, 0.2)",
        },
        ".dark .theme-attribution .react-flow__attribution a": {
          color: "black",
        },
      });
    }),
    require("@tailwindcss/line-clamp"),
>>>>>>> 830a2e31
    require("@tailwindcss/typography"),
  ],
};<|MERGE_RESOLUTION|>--- conflicted
+++ resolved
@@ -64,22 +64,6 @@
         ".custom-scroll": {
           "&::-webkit-scrollbar": {
             width: "8px",
-<<<<<<< HEAD
-          },
-          "&::-webkit-scrollbar-track": {
-            backgroundColor: "#f1f1f1",
-          },
-          "&::-webkit-scrollbar-thumb": {
-            backgroundColor: "#ccc",
-            borderRadius: "999px",
-          },
-          "&::-webkit-scrollbar-thumb:hover": {
-            backgroundColor: "#bbb",
-          },
-        },
-      });
-    }),
-=======
           },
           "&::-webkit-scrollbar-track": {
             backgroundColor: "#f1f1f1",
@@ -100,8 +84,6 @@
         },
       });
     }),
-    require("@tailwindcss/line-clamp"),
->>>>>>> 830a2e31
     require("@tailwindcss/typography"),
   ],
 };